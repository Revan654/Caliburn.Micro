--- conflicted
+++ resolved
@@ -1,80 +1,71 @@
-﻿namespace GameLibrary {
-    using System;
-    using System.Collections.Generic;
-    using System.ComponentModel.Composition;
-    using System.ComponentModel.Composition.Hosting;
-    using System.ComponentModel.Composition.Primitives;
-    using System.Linq;
-    using System.Windows.Controls;
-    using Caliburn.Micro;
-    using Framework;
-
-    public class AppBootstrapper : Bootstrapper<IShell> {
-        CompositionContainer container;
-
-        protected override void StartDesignTime()
-        {
-            LogManager.GetLog = type => new SimpleLog(type);
-            base.StartDesignTime();
-        }
-
-        protected override void Configure() {
-            ConfigureContainer();
-            ConfigureConventions();
-        }
-
-        void ConfigureContainer() {
-            container = CompositionHost.Initialize(
-                new AggregateCatalog(
-                    AssemblySource.Instance.Select(x => new AssemblyCatalog(x)).OfType<ComposablePartCatalog>()
-                    )
-                );
-
-            var batch = new CompositionBatch();
-
-            batch.AddExportedValue<IWindowManager>(new WindowManager());
-            batch.AddExportedValue<IEventAggregator>(new EventAggregator());
-            batch.AddExportedValue(container);
-
-            container.Compose(batch);
-        }
-
-        void ConfigureConventions() {
-            ConventionManager.AddElementConvention<BusyIndicator>(BusyIndicator.IsBusyProperty, "IsBusy", "IsBusyChanged");
-            ConventionManager.AddElementConvention<Rating>(Rating.ValueProperty, "Value", "ValueChanged");
-
-<<<<<<< HEAD
-            //Add custom rule for Model-first transform
-            ViewLocator.NameTransformer.AddRule
-                (
-                    @"(?<namespace>(.*\.)*)Model\.(?<basename>[A-Za-z]\w*)",
-                    @"${namespace}Views.${basename}",
-                    @"(.*\.)*Model\.[A-Za-z]\w*"
-=======
-            ViewLocator.NameTransformer.AddRule(
-                @"(?<namespace>(.*\.)*)Model\.(?<basename>[A-Za-z]\w*)",
-                @"${namespace}Views.${basename}",
-                @"(.*\.)*Model\.[A-Za-z]\w*"
->>>>>>> 956b36c4
-                );
-        }
-
-        protected override object GetInstance(Type serviceType, string key) {
-            var contract = string.IsNullOrEmpty(key) ? AttributedModelServices.GetContractName(serviceType) : key;
-            var exports = container.GetExportedValues<object>(contract);
-
-            if(exports.Count() > 0)
-                return exports.First();
-
-            throw new Exception(string.Format("Could not locate any instances of contract {0}.", contract));
-        }
-
-        protected override IEnumerable<object> GetAllInstances(Type serviceType) {
-            return container.GetExportedValues<object>(AttributedModelServices.GetContractName(serviceType));
-        }
-
-        protected override void BuildUp(object instance) {
-            container.SatisfyImportsOnce(instance);
-        }
-    }
+﻿namespace GameLibrary {
+    using System;
+    using System.Collections.Generic;
+    using System.ComponentModel.Composition;
+    using System.ComponentModel.Composition.Hosting;
+    using System.ComponentModel.Composition.Primitives;
+    using System.Linq;
+    using System.Windows.Controls;
+    using Caliburn.Micro;
+    using Framework;
+
+    public class AppBootstrapper : Bootstrapper<IShell> {
+        CompositionContainer container;
+
+        protected override void StartDesignTime()
+        {
+            LogManager.GetLog = type => new SimpleLog(type);
+            base.StartDesignTime();
+        }
+
+        protected override void Configure() {
+            ConfigureContainer();
+            ConfigureConventions();
+        }
+
+        void ConfigureContainer() {
+            container = CompositionHost.Initialize(
+                new AggregateCatalog(
+                    AssemblySource.Instance.Select(x => new AssemblyCatalog(x)).OfType<ComposablePartCatalog>()
+                    )
+                );
+
+            var batch = new CompositionBatch();
+
+            batch.AddExportedValue<IWindowManager>(new WindowManager());
+            batch.AddExportedValue<IEventAggregator>(new EventAggregator());
+            batch.AddExportedValue(container);
+
+            container.Compose(batch);
+        }
+
+        void ConfigureConventions() {
+            ConventionManager.AddElementConvention<BusyIndicator>(BusyIndicator.IsBusyProperty, "IsBusy", "IsBusyChanged");
+            ConventionManager.AddElementConvention<Rating>(Rating.ValueProperty, "Value", "ValueChanged");
+
+            ViewLocator.NameTransformer.AddRule(
+                @"(?<namespace>(.*\.)*)Model\.(?<basename>[A-Za-z]\w*)",
+                @"${namespace}Views.${basename}",
+                @"(.*\.)*Model\.[A-Za-z]\w*"
+                );
+        }
+
+        protected override object GetInstance(Type serviceType, string key) {
+            var contract = string.IsNullOrEmpty(key) ? AttributedModelServices.GetContractName(serviceType) : key;
+            var exports = container.GetExportedValues<object>(contract);
+
+            if(exports.Count() > 0)
+                return exports.First();
+
+            throw new Exception(string.Format("Could not locate any instances of contract {0}.", contract));
+        }
+
+        protected override IEnumerable<object> GetAllInstances(Type serviceType) {
+            return container.GetExportedValues<object>(AttributedModelServices.GetContractName(serviceType));
+        }
+
+        protected override void BuildUp(object instance) {
+            container.SatisfyImportsOnce(instance);
+        }
+    }
 }