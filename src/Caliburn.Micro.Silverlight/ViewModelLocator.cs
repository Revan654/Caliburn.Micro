﻿namespace Caliburn.Micro {
    using System;
    using System.Linq;
    using System.Text.RegularExpressions;
    using System.Windows;
    using System.Text.RegularExpressions;

    /// <summary>
    ///   A strategy for determining which view model to use for a given view.
    /// </summary>
    public static class ViewModelLocator {
        ///<summary>
        /// Used to transform names.
        ///</summary>
        public static readonly NameTransformer NameTransformer = new NameTransformer();

        static ViewModelLocator() {
            //Add to list by increasing order of specificity (i.e. less specific pattern to more specific pattern)

            //Check for <Namespace>.<BaseName>View construct
            NameTransformer.AddRule
<<<<<<< HEAD
            (
                @"(?<namespace>(.*\.)*)(?<basename>[A-Za-z]\w*)(?<suffix>View$)"
                , new[] 
                    {
                        @"${namespace}${basename}ViewModel"
                        , @"${namespace}${basename}"
                        , @"${namespace}I${basename}ViewModel"
                        , @"${namespace}I${basename}"
                    }
                , @"(.*\.)*[A-Za-z]\w*View$"
            );
=======
                (
                    @"(?<namespace>(.*\.)*)(?<basename>[A-Za-z]\w*)(?<suffix>View$)",
                    new[] {
                        @"${namespace}${basename}ViewModel",
                        @"${namespace}${basename}",
                        @"${namespace}I${basename}ViewModel",
                        @"${namespace}I${basename}"
                    },
                    @"(.*\.)*[A-Za-z]\w*View$"
                );
>>>>>>> 66565a6f

            //Check for <Namespace>.<BaseName>Page construct
            //Add "View" synonyms below: (?<namespace>(.*\.)*)(?<basename>[A-Za-z]\w*)(?<suffix>(Page$)|(Form$)|(Screen$))"
            NameTransformer.AddRule
<<<<<<< HEAD
            (
                @"(?<namespace>(.*\.)*)(?<basename>[A-Za-z]\w*)(?<suffix>Page$)"
                , new[] 
                    {
                        @"${namespace}${basename}${suffix}ViewModel"
                        , @"${namespace}I${basename}${suffix}ViewModel"
                    }
                , @"(.*\.)*[A-Za-z]\w*Page$"
            );

            //Check for <Namespace>.Views.<BaseName>View construct
            NameTransformer.AddRule
            (
                @"(?<namespace>(.*\.)*)Views\.(?<basename>[A-Za-z]\w*)(?<suffix>View$)"
                , new[] 
                    {
                        @"${namespace}ViewModels.${basename}ViewModel"
                        , @"${namespace}ViewModels.${basename}"
                        , @"${namespace}ViewModels.I${basename}ViewModel"
                        , @"${namespace}ViewModels.I${basename}"
                    }
                , @"(.*\.)*Views\.[A-Za-z]\w*View$"
            );
=======
                (
                    @"(?<namespace>(.*\.)*)(?<basename>[A-Za-z]\w*)(?<suffix>Page$)",
                    new[] {
                        @"${namespace}${basename}${suffix}ViewModel",
                        @"${namespace}I${basename}${suffix}ViewModel"
                    },
                    @"(.*\.)*[A-Za-z]\w*Page$"
                );

            //Check for <Namespace>.Views.<BaseName>View construct
            NameTransformer.AddRule
                (
                    @"(?<namespace>(.*\.)*)Views\.(?<basename>[A-Za-z]\w*)(?<suffix>View$)",
                    new[] {
                        @"${namespace}ViewModels.${basename}ViewModel",
                        @"${namespace}ViewModels.${basename}",
                        @"${namespace}ViewModels.I${basename}ViewModel",
                        @"${namespace}ViewModels.I${basename}"
                    },
                    @"(.*\.)*Views\.[A-Za-z]\w*View$"
                );
>>>>>>> 66565a6f

            //Check for <Namespace>.Views.<BaseName><ViewSynonym> construct
            //Add "View" synonyms below: (?<namespace>(.*\.)*)Views\.(?<basename>[A-Za-z]\w*)(?<suffix>(Page$)|(Form$)|(Screen$))"
            NameTransformer.AddRule
<<<<<<< HEAD
            (
                @"(?<namespace>(.*\.)*)Views\.(?<basename>[A-Za-z]\w*)(?<suffix>Page$)"
                , new[] 
                    {
                        @"${namespace}ViewModels.${basename}${suffix}ViewModel"
                        , @"${namespace}ViewModels.I${basename}${suffix}ViewModel"
                    }
                , @"(.*\.)*Views\.[A-Za-z]\w*Page$"
            );

=======
                (
                    @"(?<namespace>(.*\.)*)Views\.(?<basename>[A-Za-z]\w*)(?<suffix>Page$)",
                    new[] {
                        @"${namespace}ViewModels.${basename}${suffix}ViewModel",
                        @"${namespace}ViewModels.I${basename}${suffix}ViewModel"
                    },
                    @"(.*\.)*Views\.[A-Za-z]\w*Page$"
                );
>>>>>>> 66565a6f
        }

        /// <summary>
        ///   Makes a type name into an interface name.
        /// </summary>
        /// <param name = "typeName">The part.</param>
        /// <returns></returns>
        public static string MakeInterface(string typeName) {
            var suffix = string.Empty;
            if(typeName.Contains("[[")) {
                //generic type
                var genericParStart = typeName.IndexOf("[[");
                suffix = typeName.Substring(genericParStart);
                typeName = typeName.Remove(genericParStart);
            }

            var index = typeName.LastIndexOf(".");
            return typeName.Insert(index + 1, "I") + suffix;
        }

        /// <summary>
        ///   Determines the view model type based on the specified view type.
        /// </summary>
        /// <returns>The view model type.</returns>
        /// <remarks>
        ///   Pass the view type and receive a view model type. Pass true for the second parameter to search for interfaces.
        /// </remarks>
        public static Func<Type, bool, Type> LocateTypeForViewType = (viewType, searchForInterface) => {
            var typeName = viewType.FullName;

            Func<string, string> getReplaceString;
            if(searchForInterface) {
                getReplaceString = r => { return r; };
            }
            else {
<<<<<<< HEAD
                funcGetReplaceStr = (r) =>{
                    if (Regex.IsMatch(r, @"I\${basename}")){ //It's an interface transform so make it something impossible to exist
                        return String.Empty;
                    }
                    return r;
=======
                getReplaceString = r => {
                    return Regex.IsMatch(r, @"I\${basename}") ? String.Empty : r;
>>>>>>> 66565a6f
                };
            }

            var viewModelTypeList = NameTransformer.Transform(typeName, getReplaceString);
            var viewModelType = (from assembly in AssemblySource.Instance
                                 from type in assembly.GetExportedTypes()
                                 where viewModelTypeList.Contains(type.FullName)
                                 select type).FirstOrDefault();


            return viewModelType;
        };

        /// <summary>
        ///   Locates the view model for the specified view type.
        /// </summary>
        /// <returns>The view model.</returns>
        /// <remarks>
        ///   Pass the view type as a parameter and receive a view model instance.
        /// </remarks>
        public static Func<Type, object> LocateForViewType = viewType => {
            var viewModelType = LocateTypeForViewType(viewType, false);

            if(viewModelType != null) {
                var viewModel = IoC.GetInstance(viewModelType, null);
                if(viewModel != null) {
                    return viewModel;
                }
            }

            viewModelType = LocateTypeForViewType(viewType, true);
            return IoC.GetInstance(viewModelType, null);
        };

        /// <summary>
        ///   Locates the view model for the specified view instance.
        /// </summary>
        /// <returns>The view model.</returns>
        /// <remarks>
        ///   Pass the view instance as a parameters and receive a view model instance.
        /// </remarks>
        public static Func<object, object> LocateForView = view => {
            if(view == null)
                return null;

            var frameworkElement = view as FrameworkElement;
            if(frameworkElement != null && frameworkElement.DataContext != null)
                return frameworkElement.DataContext;

            return LocateForViewType(view.GetType());
        };
    }
}<|MERGE_RESOLUTION|>--- conflicted
+++ resolved
@@ -1,219 +1,157 @@
-﻿namespace Caliburn.Micro {
-    using System;
-    using System.Linq;
-    using System.Text.RegularExpressions;
-    using System.Windows;
-    using System.Text.RegularExpressions;
-
-    /// <summary>
-    ///   A strategy for determining which view model to use for a given view.
-    /// </summary>
-    public static class ViewModelLocator {
-        ///<summary>
-        /// Used to transform names.
-        ///</summary>
-        public static readonly NameTransformer NameTransformer = new NameTransformer();
-
-        static ViewModelLocator() {
-            //Add to list by increasing order of specificity (i.e. less specific pattern to more specific pattern)
-
-            //Check for <Namespace>.<BaseName>View construct
-            NameTransformer.AddRule
-<<<<<<< HEAD
-            (
-                @"(?<namespace>(.*\.)*)(?<basename>[A-Za-z]\w*)(?<suffix>View$)"
-                , new[] 
-                    {
-                        @"${namespace}${basename}ViewModel"
-                        , @"${namespace}${basename}"
-                        , @"${namespace}I${basename}ViewModel"
-                        , @"${namespace}I${basename}"
-                    }
-                , @"(.*\.)*[A-Za-z]\w*View$"
-            );
-=======
-                (
-                    @"(?<namespace>(.*\.)*)(?<basename>[A-Za-z]\w*)(?<suffix>View$)",
-                    new[] {
-                        @"${namespace}${basename}ViewModel",
-                        @"${namespace}${basename}",
-                        @"${namespace}I${basename}ViewModel",
-                        @"${namespace}I${basename}"
-                    },
-                    @"(.*\.)*[A-Za-z]\w*View$"
-                );
->>>>>>> 66565a6f
-
-            //Check for <Namespace>.<BaseName>Page construct
-            //Add "View" synonyms below: (?<namespace>(.*\.)*)(?<basename>[A-Za-z]\w*)(?<suffix>(Page$)|(Form$)|(Screen$))"
-            NameTransformer.AddRule
-<<<<<<< HEAD
-            (
-                @"(?<namespace>(.*\.)*)(?<basename>[A-Za-z]\w*)(?<suffix>Page$)"
-                , new[] 
-                    {
-                        @"${namespace}${basename}${suffix}ViewModel"
-                        , @"${namespace}I${basename}${suffix}ViewModel"
-                    }
-                , @"(.*\.)*[A-Za-z]\w*Page$"
-            );
-
-            //Check for <Namespace>.Views.<BaseName>View construct
-            NameTransformer.AddRule
-            (
-                @"(?<namespace>(.*\.)*)Views\.(?<basename>[A-Za-z]\w*)(?<suffix>View$)"
-                , new[] 
-                    {
-                        @"${namespace}ViewModels.${basename}ViewModel"
-                        , @"${namespace}ViewModels.${basename}"
-                        , @"${namespace}ViewModels.I${basename}ViewModel"
-                        , @"${namespace}ViewModels.I${basename}"
-                    }
-                , @"(.*\.)*Views\.[A-Za-z]\w*View$"
-            );
-=======
-                (
-                    @"(?<namespace>(.*\.)*)(?<basename>[A-Za-z]\w*)(?<suffix>Page$)",
-                    new[] {
-                        @"${namespace}${basename}${suffix}ViewModel",
-                        @"${namespace}I${basename}${suffix}ViewModel"
-                    },
-                    @"(.*\.)*[A-Za-z]\w*Page$"
-                );
-
-            //Check for <Namespace>.Views.<BaseName>View construct
-            NameTransformer.AddRule
-                (
-                    @"(?<namespace>(.*\.)*)Views\.(?<basename>[A-Za-z]\w*)(?<suffix>View$)",
-                    new[] {
-                        @"${namespace}ViewModels.${basename}ViewModel",
-                        @"${namespace}ViewModels.${basename}",
-                        @"${namespace}ViewModels.I${basename}ViewModel",
-                        @"${namespace}ViewModels.I${basename}"
-                    },
-                    @"(.*\.)*Views\.[A-Za-z]\w*View$"
-                );
->>>>>>> 66565a6f
-
-            //Check for <Namespace>.Views.<BaseName><ViewSynonym> construct
-            //Add "View" synonyms below: (?<namespace>(.*\.)*)Views\.(?<basename>[A-Za-z]\w*)(?<suffix>(Page$)|(Form$)|(Screen$))"
-            NameTransformer.AddRule
-<<<<<<< HEAD
-            (
-                @"(?<namespace>(.*\.)*)Views\.(?<basename>[A-Za-z]\w*)(?<suffix>Page$)"
-                , new[] 
-                    {
-                        @"${namespace}ViewModels.${basename}${suffix}ViewModel"
-                        , @"${namespace}ViewModels.I${basename}${suffix}ViewModel"
-                    }
-                , @"(.*\.)*Views\.[A-Za-z]\w*Page$"
-            );
-
-=======
-                (
-                    @"(?<namespace>(.*\.)*)Views\.(?<basename>[A-Za-z]\w*)(?<suffix>Page$)",
-                    new[] {
-                        @"${namespace}ViewModels.${basename}${suffix}ViewModel",
-                        @"${namespace}ViewModels.I${basename}${suffix}ViewModel"
-                    },
-                    @"(.*\.)*Views\.[A-Za-z]\w*Page$"
-                );
->>>>>>> 66565a6f
-        }
-
-        /// <summary>
-        ///   Makes a type name into an interface name.
-        /// </summary>
-        /// <param name = "typeName">The part.</param>
-        /// <returns></returns>
-        public static string MakeInterface(string typeName) {
-            var suffix = string.Empty;
-            if(typeName.Contains("[[")) {
-                //generic type
-                var genericParStart = typeName.IndexOf("[[");
-                suffix = typeName.Substring(genericParStart);
-                typeName = typeName.Remove(genericParStart);
-            }
-
-            var index = typeName.LastIndexOf(".");
-            return typeName.Insert(index + 1, "I") + suffix;
-        }
-
-        /// <summary>
-        ///   Determines the view model type based on the specified view type.
-        /// </summary>
-        /// <returns>The view model type.</returns>
-        /// <remarks>
-        ///   Pass the view type and receive a view model type. Pass true for the second parameter to search for interfaces.
-        /// </remarks>
-        public static Func<Type, bool, Type> LocateTypeForViewType = (viewType, searchForInterface) => {
-            var typeName = viewType.FullName;
-
-            Func<string, string> getReplaceString;
-            if(searchForInterface) {
-                getReplaceString = r => { return r; };
-            }
-            else {
-<<<<<<< HEAD
-                funcGetReplaceStr = (r) =>{
-                    if (Regex.IsMatch(r, @"I\${basename}")){ //It's an interface transform so make it something impossible to exist
-                        return String.Empty;
-                    }
-                    return r;
-=======
-                getReplaceString = r => {
-                    return Regex.IsMatch(r, @"I\${basename}") ? String.Empty : r;
->>>>>>> 66565a6f
-                };
-            }
-
-            var viewModelTypeList = NameTransformer.Transform(typeName, getReplaceString);
-            var viewModelType = (from assembly in AssemblySource.Instance
-                                 from type in assembly.GetExportedTypes()
-                                 where viewModelTypeList.Contains(type.FullName)
-                                 select type).FirstOrDefault();
-
-
-            return viewModelType;
-        };
-
-        /// <summary>
-        ///   Locates the view model for the specified view type.
-        /// </summary>
-        /// <returns>The view model.</returns>
-        /// <remarks>
-        ///   Pass the view type as a parameter and receive a view model instance.
-        /// </remarks>
-        public static Func<Type, object> LocateForViewType = viewType => {
-            var viewModelType = LocateTypeForViewType(viewType, false);
-
-            if(viewModelType != null) {
-                var viewModel = IoC.GetInstance(viewModelType, null);
-                if(viewModel != null) {
-                    return viewModel;
-                }
-            }
-
-            viewModelType = LocateTypeForViewType(viewType, true);
-            return IoC.GetInstance(viewModelType, null);
-        };
-
-        /// <summary>
-        ///   Locates the view model for the specified view instance.
-        /// </summary>
-        /// <returns>The view model.</returns>
-        /// <remarks>
-        ///   Pass the view instance as a parameters and receive a view model instance.
-        /// </remarks>
-        public static Func<object, object> LocateForView = view => {
-            if(view == null)
-                return null;
-
-            var frameworkElement = view as FrameworkElement;
-            if(frameworkElement != null && frameworkElement.DataContext != null)
-                return frameworkElement.DataContext;
-
-            return LocateForViewType(view.GetType());
-        };
-    }
+﻿namespace Caliburn.Micro {
+    using System;
+    using System.Linq;
+    using System.Text.RegularExpressions;
+    using System.Windows;
+
+    /// <summary>
+    ///   A strategy for determining which view model to use for a given view.
+    /// </summary>
+    public static class ViewModelLocator {
+        ///<summary>
+        /// Used to transform names.
+        ///</summary>
+        public static readonly NameTransformer NameTransformer = new NameTransformer();
+
+        static ViewModelLocator() {
+            //Add to list by increasing order of specificity (i.e. less specific pattern to more specific pattern)
+
+            //Check for <Namespace>.<BaseName>View construct
+            NameTransformer.AddRule
+                (
+                    @"(?<namespace>(.*\.)*)(?<basename>[A-Za-z]\w*)(?<suffix>View$)",
+                    new[] {
+                        @"${namespace}${basename}ViewModel",
+                        @"${namespace}${basename}",
+                        @"${namespace}I${basename}ViewModel",
+                        @"${namespace}I${basename}"
+                    },
+                    @"(.*\.)*[A-Za-z]\w*View$"
+                );
+
+            //Check for <Namespace>.<BaseName>Page construct
+            //Add "View" synonyms below: (?<namespace>(.*\.)*)(?<basename>[A-Za-z]\w*)(?<suffix>(Page$)|(Form$)|(Screen$))"
+            NameTransformer.AddRule
+                (
+                    @"(?<namespace>(.*\.)*)(?<basename>[A-Za-z]\w*)(?<suffix>Page$)",
+                    new[] {
+                        @"${namespace}${basename}${suffix}ViewModel",
+                        @"${namespace}I${basename}${suffix}ViewModel"
+                    },
+                    @"(.*\.)*[A-Za-z]\w*Page$"
+                );
+
+            //Check for <Namespace>.Views.<BaseName>View construct
+            NameTransformer.AddRule
+                (
+                    @"(?<namespace>(.*\.)*)Views\.(?<basename>[A-Za-z]\w*)(?<suffix>View$)",
+                    new[] {
+                        @"${namespace}ViewModels.${basename}ViewModel",
+                        @"${namespace}ViewModels.${basename}",
+                        @"${namespace}ViewModels.I${basename}ViewModel",
+                        @"${namespace}ViewModels.I${basename}"
+                    },
+                    @"(.*\.)*Views\.[A-Za-z]\w*View$"
+                );
+
+            //Check for <Namespace>.Views.<BaseName><ViewSynonym> construct
+            //Add "View" synonyms below: (?<namespace>(.*\.)*)Views\.(?<basename>[A-Za-z]\w*)(?<suffix>(Page$)|(Form$)|(Screen$))"
+            NameTransformer.AddRule
+                (
+                    @"(?<namespace>(.*\.)*)Views\.(?<basename>[A-Za-z]\w*)(?<suffix>Page$)",
+                    new[] {
+                        @"${namespace}ViewModels.${basename}${suffix}ViewModel",
+                        @"${namespace}ViewModels.I${basename}${suffix}ViewModel"
+                    },
+                    @"(.*\.)*Views\.[A-Za-z]\w*Page$"
+                );
+        }
+
+        /// <summary>
+        ///   Makes a type name into an interface name.
+        /// </summary>
+        /// <param name = "typeName">The part.</param>
+        /// <returns></returns>
+        public static string MakeInterface(string typeName) {
+            var suffix = string.Empty;
+            if(typeName.Contains("[[")) {
+                //generic type
+                var genericParStart = typeName.IndexOf("[[");
+                suffix = typeName.Substring(genericParStart);
+                typeName = typeName.Remove(genericParStart);
+            }
+
+            var index = typeName.LastIndexOf(".");
+            return typeName.Insert(index + 1, "I") + suffix;
+        }
+
+        /// <summary>
+        ///   Determines the view model type based on the specified view type.
+        /// </summary>
+        /// <returns>The view model type.</returns>
+        /// <remarks>
+        ///   Pass the view type and receive a view model type. Pass true for the second parameter to search for interfaces.
+        /// </remarks>
+        public static Func<Type, bool, Type> LocateTypeForViewType = (viewType, searchForInterface) => {
+            var typeName = viewType.FullName;
+
+            Func<string, string> getReplaceString;
+            if(searchForInterface) {
+                getReplaceString = r => { return r; };
+            }
+            else {
+                getReplaceString = r => {
+                    return Regex.IsMatch(r, @"I\${basename}") ? String.Empty : r;
+                };
+            }
+
+            var viewModelTypeList = NameTransformer.Transform(typeName, getReplaceString);
+            var viewModelType = (from assembly in AssemblySource.Instance
+                                 from type in assembly.GetExportedTypes()
+                                 where viewModelTypeList.Contains(type.FullName)
+                                 select type).FirstOrDefault();
+
+
+            return viewModelType;
+        };
+
+        /// <summary>
+        ///   Locates the view model for the specified view type.
+        /// </summary>
+        /// <returns>The view model.</returns>
+        /// <remarks>
+        ///   Pass the view type as a parameter and receive a view model instance.
+        /// </remarks>
+        public static Func<Type, object> LocateForViewType = viewType => {
+            var viewModelType = LocateTypeForViewType(viewType, false);
+
+            if(viewModelType != null) {
+                var viewModel = IoC.GetInstance(viewModelType, null);
+                if(viewModel != null) {
+                    return viewModel;
+                }
+            }
+
+            viewModelType = LocateTypeForViewType(viewType, true);
+            return IoC.GetInstance(viewModelType, null);
+        };
+
+        /// <summary>
+        ///   Locates the view model for the specified view instance.
+        /// </summary>
+        /// <returns>The view model.</returns>
+        /// <remarks>
+        ///   Pass the view instance as a parameters and receive a view model instance.
+        /// </remarks>
+        public static Func<object, object> LocateForView = view => {
+            if(view == null)
+                return null;
+
+            var frameworkElement = view as FrameworkElement;
+            if(frameworkElement != null && frameworkElement.DataContext != null)
+                return frameworkElement.DataContext;
+
+            return LocateForViewType(view.GetType());
+        };
+    }
 }