﻿#if XFORMS
namespace Caliburn.Micro.Xamarin.Forms
#else
namespace Caliburn.Micro
#endif
{
    using System;
    using System.Globalization;
    using System.Linq;
    using System.Reflection;
    using System.Collections.Generic;
#if !SILVERLIGHT
    using System.ComponentModel;
#endif

    /// <summary>
    /// A service that is capable of properly binding values to a method's parameters and creating instances of <see cref="IResult"/>.
    /// </summary>
    public static class MessageBinder {
        /// <summary>
        /// The special parameter values recognized by the message binder along with their resolvers.
        /// Parameter names are case insensitive so the specified names are unique and can be used with different case variations
        /// </summary>
        public static readonly Dictionary<string, Func<ActionExecutionContext, object>> SpecialValues =
            new Dictionary<string, Func<ActionExecutionContext, object>>(StringComparer.OrdinalIgnoreCase)
            {
                {"$eventargs", c => c.EventArgs},
#if XFORMS
                {"$datacontext", c => c.Source.BindingContext},
                {"$bindingcontext", c => c.Source.BindingContext},
#else
                {"$datacontext", c => c.Source.DataContext},
#endif
                {"$source", c => c.Source},
                {"$executioncontext", c => c},
                {"$view", c => c.View}
            };

        /// <summary>
        /// Custom converters used by the framework registered by destination type for which they will be selected.
        /// The converter is passed the existing value to convert and a "context" object.
        /// </summary>
        public static readonly Dictionary<Type, Func<object, object, object>> CustomConverters =
            new Dictionary<Type, Func<object, object, object>>
            {
                {
                    typeof (DateTime), (value, context) => {
                        DateTime result;
                        DateTime.TryParse(value.ToString(), out result);
                        return result;
                    }
                }
            };

        /// <summary>
        /// Determines the parameters that a method should be invoked with.
        /// </summary>
        /// <param name="context">The action execution context.</param>
        /// <param name="requiredParameters">The parameters required to complete the invocation.</param>
        /// <returns>The actual parameter values.</returns>
        public static object[] DetermineParameters(ActionExecutionContext context, ParameterInfo[] requiredParameters) {
            var providedValues = context.Message.Parameters.OfType<Parameter>().Select(x => x.Value).ToArray();
            var finalValues = new object[requiredParameters.Length];

            for (int i = 0; i < requiredParameters.Length; i++) {
                var parameterType = requiredParameters[i].ParameterType;
                var parameterValue = providedValues[i];
                var parameterAsString = parameterValue as string;

                if (parameterAsString != null)
                    finalValues[i] = CoerceValue(parameterType,
                        EvaluateParameter(parameterAsString, parameterType, context), context);
                else finalValues[i] = CoerceValue(parameterType, parameterValue, context);
            }

            return finalValues;
        }

        /// <summary>
        /// Transforms the textual parameter into the actual parameter.
        /// </summary>
        public static Func<string, Type, ActionExecutionContext, object> EvaluateParameter =
            (text, parameterType, context) => {
<<<<<<< HEAD
#if WinRT || XFORMS
            var lookup = text.ToLower();
#else
                var lookup = text.ToLower(CultureInfo.InvariantCulture);
#endif
=======
>>>>>>> e59223f3
                Func<ActionExecutionContext, object> resolver;
                return SpecialValues.TryGetValue(text, out resolver) ? resolver(context) : text;
            };

        /// <summary>
        /// Coerces the provided value to the destination type.
        /// </summary>
        /// <param name="destinationType">The destination type.</param>
        /// <param name="providedValue">The provided value.</param>
        /// <param name="context">An optional context value which can be used during conversion.</param>
        /// <returns>The coerced value.</returns>
        public static object CoerceValue(Type destinationType, object providedValue, object context) {
            if (providedValue == null) {
                return GetDefaultValue(destinationType);
            }

            var providedType = providedValue.GetType();
            if (destinationType.IsAssignableFrom(providedType)) {
                return providedValue;
            }

            if (CustomConverters.ContainsKey(destinationType)) {
                return CustomConverters[destinationType](providedValue, context);
            }

            try {
#if !WinRT && !XFORMS
                var converter = TypeDescriptor.GetConverter(destinationType);

                if (converter.CanConvertFrom(providedType)) {
                    return converter.ConvertFrom(providedValue);
                }

                converter = TypeDescriptor.GetConverter(providedType);

                if (converter.CanConvertTo(destinationType)) {
                    return converter.ConvertTo(providedValue, destinationType);
                }
#endif
#if WinRT || XFORMS
                if (destinationType.GetTypeInfo().IsEnum) {
#else
                if (destinationType.IsEnum) {
#endif
                    var stringValue = providedValue as string;
                    if (stringValue != null) {
                        return Enum.Parse(destinationType, stringValue, true);
                    }

                    return Enum.ToObject(destinationType, providedValue);
                }

                if (typeof (Guid).IsAssignableFrom(destinationType)) {
                    var stringValue = providedValue as string;
                    if (stringValue != null) {
                        return new Guid(stringValue);
                    }
                }
            }
            catch {
                return GetDefaultValue(destinationType);
            }

            try {
                return Convert.ChangeType(providedValue, destinationType, CultureInfo.CurrentCulture);
            }
            catch {
                return GetDefaultValue(destinationType);
            }
        }

        /// <summary>
        /// Gets the default value for a type.
        /// </summary>
        /// <param name="type">The type.</param>
        /// <returns>The default value.</returns>
        public static object GetDefaultValue(Type type) {
#if WinRT || XFORMS
            var typeInfo = type.GetTypeInfo();
            return typeInfo.IsClass || typeInfo.IsInterface ? null : System.Activator.CreateInstance(type);
#else
            return type.IsClass || type.IsInterface ? null : Activator.CreateInstance(type);
#endif
        }
    }
}<|MERGE_RESOLUTION|>--- conflicted
+++ resolved
@@ -81,14 +81,6 @@
         /// </summary>
         public static Func<string, Type, ActionExecutionContext, object> EvaluateParameter =
             (text, parameterType, context) => {
-<<<<<<< HEAD
-#if WinRT || XFORMS
-            var lookup = text.ToLower();
-#else
-                var lookup = text.ToLower(CultureInfo.InvariantCulture);
-#endif
-=======
->>>>>>> e59223f3
                 Func<ActionExecutionContext, object> resolver;
                 return SpecialValues.TryGetValue(text, out resolver) ? resolver(context) : text;
             };
