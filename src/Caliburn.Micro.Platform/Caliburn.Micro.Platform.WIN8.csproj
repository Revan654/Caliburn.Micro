--- conflicted
+++ resolved
@@ -46,12 +46,9 @@
     <Compile Include="Bind.cs" />
     <Compile Include="BindingScope.cs" />
     <Compile Include="BooleanToVisibilityConverter.cs" />
-<<<<<<< HEAD
     <Compile Include="DependencyPropertyHelper.cs" />
-=======
     <Compile Include="ChildResolver.cs" />
     <Compile Include="StringSplitter.cs" />
->>>>>>> f0736cb4
     <Compile Include="XamlPlatformProvider.cs" />
     <None Include="..\Caliburn.snk">
       <Link>Caliburn.snk</Link>
